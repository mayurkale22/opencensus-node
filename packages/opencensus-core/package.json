{
  "name": "opencensus-nodejs-xp",
  "version": "0.0.1",
  "description": "OpenCensus is a toolkit for collecting application performance and behavior data.",
  "main": "build/src/index.js",
  "types": "build/src/index.d.js",
  "repository": "census-instrumentation/opencensus-node",
  "scripts": {
    "build": "node_modules/.bin/tsc --declaration",
    "test": "npm run script run-unit-tests",
    "compile-all": "npm run script compile-auto",
    "compile-strict": "npm run script compile-auto-strict",
    "compile": "npm run script compile-auto compile-auto-strict",
    "clean": "rimraf build/*",
    "fix": "gts fix",
    "script": "ts-node -P ./scripts ./scripts",
    "check": "gts check",
    "prepare": "npm run compile",
    "pretest": "npm run compile",
    "posttest": "npm run check"
  },
  "keywords": [
    "opencensus",
    "nodejs",
    "tracing",
    "profiling"
  ],
  "author": "Google Inc.",
  "license": "Apache-2.0",
  "engines": {
    "node": ">=6.00"
  },
  "files": [
    "build/src/**/*.js",
    "build/src/**/*.d.ts",
    "doc",
    "CHANGELOG.md",
    "LICENSE",
    "README.md"
  ],
  "publishConfig": {
    "access": "public"
  },
  "devDependencies": {
    "@types/continuation-local-storage": "^3.2.1",
    "@types/debug": "0.0.30",
    "@types/end-of-stream": "^1.4.0",
    "@types/mocha": "^2.2.48",
    "@types/node": "^9.4.7",
    "@types/semver": "^5.5.0",
    "@types/shimmer": "^1.0.1",
    "@types/uuid": "^3.4.3",
<<<<<<< HEAD
=======
    "gts": "^0.5.4",
    "ncp": "^2.0.0",
>>>>>>> 7f2ef632
    "google-cloud": "^0.57.0",
    "googleapis": "^27.0.0",
    "gts": "^0.5.1",
    "mocha": "^5.0.4",
    "ncp": "^2.0.0",
    "ts-node": "^4.0.0",
    "typescript": "~2.6.1"
  },
  "dependencies": {
    "async_hooks": "^1.0.0",
    "continuation-local-storage": "^3.2.1",
    "debug": "^3.1.0",
    "end-of-stream": "^1.4.1",
    "require-in-the-middle": "^2.2.1",
    "semver": "^5.5.0",
    "shimmer": "^1.2.0",
    "uuid": "^3.2.1"
  }
}<|MERGE_RESOLUTION|>--- conflicted
+++ resolved
@@ -50,11 +50,8 @@
     "@types/semver": "^5.5.0",
     "@types/shimmer": "^1.0.1",
     "@types/uuid": "^3.4.3",
-<<<<<<< HEAD
-=======
     "gts": "^0.5.4",
     "ncp": "^2.0.0",
->>>>>>> 7f2ef632
     "google-cloud": "^0.57.0",
     "googleapis": "^27.0.0",
     "gts": "^0.5.1",
