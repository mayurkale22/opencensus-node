--- conflicted
+++ resolved
@@ -20,16 +20,9 @@
 import { debug } from '../../internal/util'
 import { Stackdriver } from '../../exporters/stackdriver/stackdriver'
 import { StackdriverOptions } from '../../exporters/stackdriver/options'
-<<<<<<< HEAD
-import { Exporter } from '../../exporters/exporter'
-import { TraceContext, OnEndSpanEventListener } from '../types/tracetypes';
-import { TracerConfig, defaultConfig } from '../tracing'
-import { Buffer } from '../../exporters/buffer'
-import { Sampler } from './sampler'
-=======
 import { TraceContext, TraceOptions, OnEndSpanEventListener } from '../types/tracetypes';
 import {  TracerConfig, defaultConfig } from '../tracing';
->>>>>>> 499bcb1a
+import { Sampler } from './sampler'
 
 export type Func<T> = (...args: any[]) => T;
 
@@ -79,29 +72,19 @@
         return this._active;
     }
 
-<<<<<<< HEAD
-    public startRootSpan(context?: TraceContext, sampler?: Sampler): RootSpan {
-        let newTrace = new RootSpan(this, context);
-        debug("tracer startRootSpan ")
-        this.setCurrentRootSpan(newTrace);
-        if(sampler == null){
-            sampler = new Sampler(newTrace.traceId);
-            sampler.always();
-        }
-        debug("tracer startRootSpan ")
-        newTrace.sampler = sampler;
-        newTrace.start();
-        return newTrace;
-=======
     public startRootSpan<T>(options: TraceOptions, fn: (root: RootSpan) => T): T {
         debug('starting root span: %o', options)
         return this.contextManager.runAndReturn((root) => {
             let newRoot = new RootSpan(this, options);
             this.setCurrentRootSpan(newRoot);
+            if(sampler == null){
+                sampler = new Sampler(newTrace.traceId);
+                sampler.always();
+            }
+            newRoot.sampler = sampler;
             newRoot.start();
             return fn(newRoot);
         });
->>>>>>> 499bcb1a
     }
 
 
@@ -116,13 +99,6 @@
         //this.clearCurrentTrace();
     }
 
-<<<<<<< HEAD
-    //TODO: review
-    public runInContex<T>(fn: Func<T>): T {
-        return this.contextManager.runAndReturn(fn)
-    }
-=======
->>>>>>> 499bcb1a
     
     public registerEndSpanListener(listener: OnEndSpanEventListener) {
         this.eventListeners.push(listener);
