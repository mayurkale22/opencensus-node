/**
 * Copyright 2018 Google Inc. All Rights Reserved.
 *
 * Licensed under the Apache License, Version 2.0 (the "License");
 * you may not use this file except in compliance with the License.
 * You may obtain a copy of the License at
 *
 *      http://www.apache.org/licenses/LICENSE-2.0
 *
 * Unless required by applicable law or agreed to in writing, software
 * distributed under the License is distributed on an "AS IS" BASIS,
 * WITHOUT WARRANTIES OR CONDITIONS OF ANY KIND, either express or implied.
 * See the License for the specific language governing permissions and
 * limitations under the License.
 */

import * as cls from '../../internal/cls'
import { RootSpan } from './rootspan'
import { Span } from './span'
import { debug } from '../../internal/util'
import { Stackdriver } from '../../exporters/stackdriver/stackdriver'
import { StackdriverOptions } from '../../exporters/stackdriver/options'
import { TraceContext, TraceOptions, OnEndSpanEventListener } from '../types/tracetypes';
import {  TracerConfig, defaultConfig } from '../tracing';
import { Sampler } from './sampler'

export type Func<T> = (...args: any[]) => T;


export class Tracer implements OnEndSpanEventListener {

    readonly PLUGINS = ['http', 'https', 'mongodb-core', 'express'];

    //public buffer: Buffer;
    private _active: boolean;
    private contextManager: cls.Namespace;
    private config: TracerConfig;

    //TODO: simple solution - to be rewied in future
    private eventListeners: OnEndSpanEventListener[] = [];   
    //TODO: temp solution 
    private endedTraces: RootSpan[] = [];

    constructor() {
        this._active = false;
        this.contextManager = cls.createNamespace();
    }

    public get currentRootSpan(): RootSpan {
        return this.contextManager.get('rootspan');
    }

    private setCurrentRootSpan(root: RootSpan) {
        this.contextManager.set('rootspan', root);
    }

    public start(config?: TracerConfig): Tracer {
        this._active = true;
        this.config = config || defaultConfig;
        return this;
    }

    public getEventListeners(): OnEndSpanEventListener[] {
        return this.eventListeners;
    }

    public stop() {
        this._active = false;
    }

    public get active(): boolean {
        return this._active;
    }

    public startRootSpan<T>(options: TraceOptions, fn: (root: RootSpan) => T): T {
        debug('starting root span: %o', options)
        return this.contextManager.runAndReturn((root) => {
            let newRoot = new RootSpan(this, options);
            this.setCurrentRootSpan(newRoot);
            debug('ELDREY -> START ROOT SPAN OPTIONS: ',options);
            if(options.sampler == null){
                options.sampler = new Sampler(newRoot.traceId);
                options.sampler.always();
            }
            newRoot.sampler = options.sampler;
            if(newRoot.sampler.continue(newRoot.traceId)){
                debug('ELDREY -> START ROOT SPAN .START()');
                newRoot.start();
            }
            return fn(newRoot);
        });
    }


<<<<<<< HEAD
    public onEndSpan(root: RootSpan): void {
        if (!this.currentRootSpan) {
            return debug('cannot end trace - no active trace found')
        }
        if (this.currentRootSpan != root) {
            return debug('currentRootSpan != root on notifyEnd. Possbile implementation bug.') 
=======
    public onEndSpan(root:RootSpan): void {
        if (!root) {
            return debug('cannot end trace - no active trace found')
        }
        if(this.currentRootSpan != root) {
             debug('currentRootSpan != root on notifyEnd. Need more investigation.') 
>>>>>>> aeb02647
        }
        this.notifyEndSpan(root);
        //this.clearCurrentTrace();
    }

    
    public registerEndSpanListener(listener: OnEndSpanEventListener) {
        this.eventListeners.push(listener);
        //this.buffer.registerExporter(exporter)
    }

    private notifyEndSpan(root: RootSpan) {
        if (this.active) {
<<<<<<< HEAD
            //this.buffer.onEndSpan(root);
            if (this.eventListeners && this.eventListeners.length > 0) {
=======
            debug ('starting to notify listeners the end of rootspans')
            if(this.eventListeners&&this.eventListeners.length >0) {
>>>>>>> aeb02647
                this.eventListeners.forEach((listener) => listener.onEndSpan(root))
            }
        } else {
            debug('this tracer is inactivate cant notify endspan')
        }
    }

    public clearCurrentTrace() {
        this.setCurrentRootSpan(null);
    }

    public startSpan(name: string, type: string): Span {
        let newSpan: Span = null;
        if (!this.currentRootSpan) {
            debug('no current trace found - cannot start a new span');
        } else{
            newSpan = this.currentRootSpan.startSpan(name, type);
        }
        return newSpan;
    }

    public wrap<T>(fn: Func<T>): Func<T> {
        if (!this.active) {
            return fn;
        }

        // This is safe because isActive checks the value of this.namespace.
        const namespace = this.contextManager as cls.Namespace;
        return namespace.bind<T>(fn);
    }

    public wrapEmitter(emitter: NodeJS.EventEmitter): void {
        if (!this.active) {
            return;
        }

        // This is safe because isActive checks the value of this.namespace.
        const namespace = this.contextManager as cls.Namespace;
        namespace.bindEmitter(emitter);
    }

}


<|MERGE_RESOLUTION|>--- conflicted
+++ resolved
@@ -92,21 +92,12 @@
     }
 
 
-<<<<<<< HEAD
-    public onEndSpan(root: RootSpan): void {
-        if (!this.currentRootSpan) {
-            return debug('cannot end trace - no active trace found')
-        }
-        if (this.currentRootSpan != root) {
-            return debug('currentRootSpan != root on notifyEnd. Possbile implementation bug.') 
-=======
     public onEndSpan(root:RootSpan): void {
         if (!root) {
             return debug('cannot end trace - no active trace found')
         }
         if(this.currentRootSpan != root) {
              debug('currentRootSpan != root on notifyEnd. Need more investigation.') 
->>>>>>> aeb02647
         }
         this.notifyEndSpan(root);
         //this.clearCurrentTrace();
@@ -120,13 +111,8 @@
 
     private notifyEndSpan(root: RootSpan) {
         if (this.active) {
-<<<<<<< HEAD
-            //this.buffer.onEndSpan(root);
-            if (this.eventListeners && this.eventListeners.length > 0) {
-=======
             debug ('starting to notify listeners the end of rootspans')
             if(this.eventListeners&&this.eventListeners.length >0) {
->>>>>>> aeb02647
                 this.eventListeners.forEach((listener) => listener.onEndSpan(root))
             }
         } else {
