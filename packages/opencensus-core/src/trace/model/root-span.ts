/**
 * Copyright 2018 Google Inc. All Rights Reserved.
 *
 * Licensed under the Apache License, Version 2.0 (the "License");
 * you may not use this file except in compliance with the License.
 * You may obtain a copy of the License at
 *
 *      http://www.apache.org/licenses/LICENSE-2.0
 *
 * Unless required by applicable law or agreed to in writing, software
 * distributed under the License is distributed on an "AS IS" BASIS,
 * WITHOUT WARRANTIES OR CONDITIONS OF ANY KIND, either express or implied.
 * See the License for the specific language governing permissions and
 * limitations under the License.
 */

import { Span } from './span'
import { Clock } from '../../internal/clock'
import * as uuid from 'uuid';
import { debug } from '../../internal/util'
import { SpanBaseModel, TraceOptions, TraceContext, OnEndSpanEventListener } from '../types/tracetypes'
import { Tracer } from './tracer'

export class RootSpan extends SpanBaseModel implements OnEndSpanEventListener {

    private tracer: Tracer;
    private _spans: Span[];
    private _traceId: string;

    //TODO - improve root name setup
    constructor(tracer: Tracer, context?: TraceOptions) {
        super()
        this.tracer = tracer;
        this._traceId = context && context.traceContext && context.traceContext.traceId ? context.traceContext.traceId : (uuid.v4().split('-').join(''));
        this.name = context && context.name ? context.name : 'undefined';
        if (context && context.traceContext) {
            this.setParentSpanId(context.traceContext.spanId || '')
        }
        this._spans = [];
    }

    public get spans() {
        return this._spans;
    }

    public get traceId() {
        return this._traceId;
    }

    public getOptions() {
        return {
            name: this.name,
            traceContext: {
                traceId: this.traceId,
                spanId: this.id,
                parentSpanId: this.getParentSpanId
            }
        }
    }

    public start() {
        super.start()
        debug('starting %s  %o', this._className, { traceId: this.traceId, id: this.id, parentSpanId: this.getParentSpanId() })
    }

    public end() {
        super.end()

        //TODO - Define logic for list of spans
        this._spans.forEach(function (span) {
            if (span.ended || !span.started) return
            span.truncate()
        })

        debug('ending %s  %o',
            this._className,
            {
                id: this.id,
                traceId: this.traceId,
                name: this.name,
                startTime: this.startTime,
                endTime: this.endTime,
                duration: this.duration
            })

        this.tracer.onEndSpan(this)
    }

    public onEndSpan(span: Span) {
<<<<<<< HEAD
        debug('%s notified ending by %o', { id: span.id, name: span.name })
=======
        debug('ended span notified  %o', {id: span.id, name: span.name})
>>>>>>> 36421be4
    }

    public startSpan(name?: string, type?: string, parentSpanId?: string) {
        let newSpan = new Span(this);
        if (name) { newSpan.name = name }
        if (type) { newSpan.type = type }
        if (type) { newSpan.setParentSpanId(parentSpanId || '') }
        newSpan.start();
        this._spans.push(newSpan);
        return newSpan;
    }
}
<|MERGE_RESOLUTION|>--- conflicted
+++ resolved
@@ -87,11 +87,7 @@
     }
 
     public onEndSpan(span: Span) {
-<<<<<<< HEAD
         debug('%s notified ending by %o', { id: span.id, name: span.name })
-=======
-        debug('ended span notified  %o', {id: span.id, name: span.name})
->>>>>>> 36421be4
     }
 
     public startSpan(name?: string, type?: string, parentSpanId?: string) {
